const deployAndSetupContracts = require("./fixtures/deployCore.js");
const {
  DAY,
} = require("./fixtures/const");
const {
  increaseTime,
} = require("./fixtures/utils");
const {ethers, network} = require("hardhat");

const MASTER_KEY_TYPE_ID = 5;

describe("ALFAVault Contract", function () {
  let owner, user;
  let contracts;

  beforeEach(async function () {
    await network.provider.send("hardhat_reset");
    [owner, user] = await ethers.getSigners();
    contracts = await deployAndSetupContracts(owner.address, user.address);
  });

  it("should return tokens", async function () {
    const {expect} = await import("chai");
    const {
      ALFAVault,
    } = contracts;

    const tokens = await ALFAVault.getVaultTokens();

    expect(tokens.length).to.equal(2);
  });

  it("should calculate holder share proportionally to master key ownership", async function () {
    const {expect} = await import("chai");
    const {
      ALFAVault,
      ALFAKey,
    } = contracts;

    const PERCENT_PRECISION = ethers.BigNumber.from(1_000_000);

    await ALFAKey.connect(owner).mint(owner.address, MASTER_KEY_TYPE_ID);
    await ALFAKey.connect(owner).mint(owner.address, MASTER_KEY_TYPE_ID);
    await ALFAKey.connect(owner).mint(user.address, MASTER_KEY_TYPE_ID);

    const totalKeys = await ALFAVault.getKeysTotalAmount();
<<<<<<< HEAD
    expect(totalKeys.toNumber()).to.equal(3);
=======
    expect(totalKeys).to.equal(3);
>>>>>>> 7d372d6a

    const ownerShare = await ALFAVault.getHolderShare(owner.address);
    const userShare = await ALFAVault.getHolderShare(user.address);

    const expectedOwnerShare = PERCENT_PRECISION.mul(2).div(3);
    const expectedUserShare = PERCENT_PRECISION.div(3);

<<<<<<< HEAD
    expect(ownerShare.toString()).to.equal(expectedOwnerShare.toString());
    expect(userShare.toString()).to.equal(expectedUserShare.toString());
=======
    expect(ownerShare).to.equal(expectedOwnerShare);
    expect(userShare).to.equal(expectedUserShare);
>>>>>>> 7d372d6a
  });

  it("should allow holder to redeem their share within the redemption window", async function () {
    const {expect} = await import("chai");
    const {
      ALFAVault,
      ALFAKey,
      MockUSDT,
    } = contracts;

    await ALFAKey.connect(owner).mint(owner.address, MASTER_KEY_TYPE_ID);
    await ALFAKey.connect(owner).mint(owner.address, MASTER_KEY_TYPE_ID);

    const mintTx = await ALFAKey.connect(owner).mint(user.address, MASTER_KEY_TYPE_ID);
    const mintReceipt = await mintTx.wait();
    const tokenId = mintReceipt.events.find(e => e.event === "TokenMinted").args.tokenId;

    const bnbDeposit = ethers.utils.parseEther("3");
    await owner.sendTransaction({to: ALFAVault.address, value: bnbDeposit});

    const usdtDeposit = ethers.utils.parseEther("300");
    await MockUSDT.connect(owner).mint(owner.address, usdtDeposit);
    await MockUSDT.connect(owner).transfer(ALFAVault.address, usdtDeposit);

    const totalKeys = await ALFAVault.getKeysTotalAmount();
    const expectedShareBNB = bnbDeposit.div(totalKeys);
    const expectedShareUSDT = usdtDeposit.div(totalKeys);

    const vaultBNBBefore = await ethers.provider.getBalance(ALFAVault.address);
    const vaultUSDTBefore = await MockUSDT.balanceOf(ALFAVault.address);
    const userUSDTBefore = await MockUSDT.balanceOf(user.address);

    await increaseTime(DAY + 1);

    await ALFAVault.connect(user).redeem(tokenId);

    const vaultBNBAfter = await ethers.provider.getBalance(ALFAVault.address);
    const vaultUSDTAfter = await MockUSDT.balanceOf(ALFAVault.address);
    const userUSDTAfter = await MockUSDT.balanceOf(user.address);
    const totalKeysAfter = await ALFAVault.getKeysTotalAmount();

<<<<<<< HEAD
    expect(vaultBNBBefore.sub(vaultBNBAfter).toString()).to.equal(expectedShareBNB.toString());
    expect(vaultUSDTBefore.sub(vaultUSDTAfter).toString()).to.equal(expectedShareUSDT.toString());
    expect(userUSDTAfter.sub(userUSDTBefore).toString()).to.equal(expectedShareUSDT.toString());
    expect(totalKeysAfter.toString()).to.equal(totalKeys.sub(1).toString());
    expect((await ALFAKey.balanceOf(user.address)).toNumber()).to.equal(0);
=======
    expect(vaultBNBBefore.sub(vaultBNBAfter)).to.equal(expectedShareBNB);
    expect(vaultUSDTBefore.sub(vaultUSDTAfter)).to.equal(expectedShareUSDT);
    expect(userUSDTAfter.sub(userUSDTBefore)).to.equal(expectedShareUSDT);
    expect(totalKeysAfter).to.equal(totalKeys.sub(1));
    expect(await ALFAKey.balanceOf(user.address)).to.equal(0);
>>>>>>> 7d372d6a
  });
});<|MERGE_RESOLUTION|>--- conflicted
+++ resolved
@@ -44,25 +44,15 @@
     await ALFAKey.connect(owner).mint(user.address, MASTER_KEY_TYPE_ID);
 
     const totalKeys = await ALFAVault.getKeysTotalAmount();
-<<<<<<< HEAD
     expect(totalKeys.toNumber()).to.equal(3);
-=======
-    expect(totalKeys).to.equal(3);
->>>>>>> 7d372d6a
-
     const ownerShare = await ALFAVault.getHolderShare(owner.address);
     const userShare = await ALFAVault.getHolderShare(user.address);
 
     const expectedOwnerShare = PERCENT_PRECISION.mul(2).div(3);
     const expectedUserShare = PERCENT_PRECISION.div(3);
 
-<<<<<<< HEAD
     expect(ownerShare.toString()).to.equal(expectedOwnerShare.toString());
     expect(userShare.toString()).to.equal(expectedUserShare.toString());
-=======
-    expect(ownerShare).to.equal(expectedOwnerShare);
-    expect(userShare).to.equal(expectedUserShare);
->>>>>>> 7d372d6a
   });
 
   it("should allow holder to redeem their share within the redemption window", async function () {
@@ -104,18 +94,10 @@
     const userUSDTAfter = await MockUSDT.balanceOf(user.address);
     const totalKeysAfter = await ALFAVault.getKeysTotalAmount();
 
-<<<<<<< HEAD
     expect(vaultBNBBefore.sub(vaultBNBAfter).toString()).to.equal(expectedShareBNB.toString());
     expect(vaultUSDTBefore.sub(vaultUSDTAfter).toString()).to.equal(expectedShareUSDT.toString());
     expect(userUSDTAfter.sub(userUSDTBefore).toString()).to.equal(expectedShareUSDT.toString());
     expect(totalKeysAfter.toString()).to.equal(totalKeys.sub(1).toString());
     expect((await ALFAKey.balanceOf(user.address)).toNumber()).to.equal(0);
-=======
-    expect(vaultBNBBefore.sub(vaultBNBAfter)).to.equal(expectedShareBNB);
-    expect(vaultUSDTBefore.sub(vaultUSDTAfter)).to.equal(expectedShareUSDT);
-    expect(userUSDTAfter.sub(userUSDTBefore)).to.equal(expectedShareUSDT);
-    expect(totalKeysAfter).to.equal(totalKeys.sub(1));
-    expect(await ALFAKey.balanceOf(user.address)).to.equal(0);
->>>>>>> 7d372d6a
   });
 });